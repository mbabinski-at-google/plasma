#!/bin/python3
#
# Reverse : reverse engineering for x86 binaries
# Copyright (C) 2015    Joel
#
# This program is free software: you can redistribute it and/or modify
# it under the terms of the GNU General Public License as published by
# the Free Software Foundation, either version 3 of the License, or
# (at your option) any later version.
#
# This program is distributed in the hope that it will be useful,
# but WITHOUT ANY WARRANTY; without even the implied warranty of
# MERCHANTABILITY or FITNESS FOR A PARTICULAR PURPOSE.    See the
# GNU General Public License for more details.
#
# You should have received a copy of the GNU General Public License
# along with this program.    If not, see <http://www.gnu.org/licenses/>.
#

import sys
import lib.colors
from lib.ast import *
from lib.utils import *
from lib.paths import Paths, get_loop_start


gph = None


# TODO remove
def loop_contains(loop_start, addr):
    if loop_start == -1:
        return True
    for l in gph.loops:
        if l[0] == loop_start and addr in l:
            return True
    return False



<<<<<<< HEAD
def get_ast_ifgoto(paths, curr_loop_idx, inst):
=======
            if is_cond_jump(gph.nodes[addr][0]):
                nxt = gph.link_out[addr]
                c1 = loop_contains(curr_loop, nxt[BRANCH_NEXT])
                c2 = loop_contains(curr_loop, nxt[BRANCH_NEXT_JUMP])
                if c1 and c2:
                    return last, False, True

            i += 1

        k += 1
        last = addr0

    if len(paths) == 1:
        return paths[0][-1], False, False

    return last, False, False


# Return True if the path is looping (it means that the next of the
# last address is a loop)
# 
# If curr_loop is given :
#       if the path is looping on the current loop, return False
#       tests/if3
def is_looping(path, curr_loop=None):
    last = path[-1]

    debug__("")
    debug__(path)

    if last not in gph.link_out:
        debug__("false 1")
        return False

    if last not in last_addr_loop:
        debug__("false 2")
        return False

    nxt = gph.link_out[last]

    if nxt[BRANCH_NEXT] == curr_loop:
        debug__("false 3")
        return False

    if len(nxt) == 2:
        if nxt[BRANCH_NEXT_JUMP] == curr_loop:
            debug__("false 4")
            return False
        
    debug__("true")
    return True


def are_all_looping(paths, curr_loop, start, check_equal):
    if check_equal:
        for p in paths:
            if p[0] == start and not is_looping(p, curr_loop):
                return False
    else:
        for p in paths:
            if p[0] != start and not is_looping(p, curr_loop):
                return False
    return True


def first_common(paths, curr_loop, else_addr, start=0):
    if len(paths) <= 1:
        return -1

    #
    # if () { 
    #   infiniteloop ...
    # } else {
    #   ...
    # }
    #
    # can be simplified by : (the endpoint is the else-part)
    #
    # if () { 
    #   infiniteloop ...
    # }
    # ...
    #

    all_looping_if = are_all_looping(paths, curr_loop, else_addr, False)
    all_looping_else = are_all_looping(paths, curr_loop, else_addr, True)

    if all_looping_if or all_looping_else:
        debug__("all looping : if %d   else %d" % (all_looping_if, all_looping_else))
        return else_addr

    # Take a non looping-path as a reference :
    # we want to search a common address between other paths
    refpath = 0
    i = 0
    while i < len(paths):
        if not is_looping(paths[i], curr_loop):
            refpath = i
            break
        i += 1

    # Compare

    debug__("refpath %d" % refpath)

    found = False
    k = start
    val = -1
    while not found and k < len(paths[refpath]):
        val = paths[refpath][k]
        i = 0
        found = True
        while i < len(paths):
            if i != refpath:
                if not is_looping(paths[i], curr_loop):
                    if index(paths[i], val, start) == -1:
                        found = False
                        break
            i += 1
        k += 1

    # if paths[0][0] == 0x40051b:
        # sys.exit(0)

    if found:
        return val
    return -1


# For a loop : check if the path need to be kept (the loop 
# contains the path). For this we see the last address of the path.
def keep_path(curr_loop, path):
    last = path[-1]

    if last not in gph.link_out:
        return False

    nxt = gph.link_out[last]

    # may be a nested or current loop
    n = nxt[BRANCH_NEXT]
    if n == curr_loop or n in gph.nested_loops[curr_loop] or \
          loop_contains(curr_loop, last):
        return True

    if len(nxt) == 1:
        return False

    n = nxt[BRANCH_NEXT_JUMP]
    if n == curr_loop or n in gph.nested_loops[curr_loop] or \
            loop_contains(curr_loop, last):
        return True

    return False


def extract_loop_paths(paths):
    # TODO optimize....

    loop_paths = []
    endloop = []
    curr_loop = paths[0][0]

    # ------------------------------------------------------
    # Separation of loop-paths / endloops
    # ------------------------------------------------------

    for p in paths:
        looping = False
        if keep_path(curr_loop, p):
            loop_paths.append(p)
            looping = True
        if not looping:
            endloop.append(p)

    # Finalize endloops
    # Cut the path to get only the endloop
    for i, el in enumerate(endloop):
        for k, addr in enumerate(el):
            if not is_in_paths(loop_paths, addr):
                p = el[k:]
                if p not in endloop:
                    endloop[i] = p
                else:
                    endloop[i] = []
                break

    rm_empty_paths(endloop)


    # ------------------------------------------------------
    # Remove dupplicate code
    # ------------------------------------------------------

    common = {}

    # Search dupplicate address
    for path in endloop:
        for addr in path:
            for el in endloop:
                if el[0] == path[0]:
                    continue
                idx = index(el, addr)
                if idx != -1:
                    common[addr] = True
                    break

    for dup in common:
        for i, el in enumerate(endloop):
            if el[0] == dup:
                continue
            idx = index(el, dup)
            if idx != -1:
                endloop[i] = el[:idx]

    rm_empty_paths(endloop)


    # ------------------------------------------------------
    # Regroup paths if they start with the same addr
    # ------------------------------------------------------

    group_endloop = []
    seen = {}

    for el in endloop:
        try:
            idx = seen[el[0]]
            group_endloop[idx].append(el)
        except KeyError:
            seen[el[0]] = len(group_endloop)
            group_endloop.append([el])

    endloop = group_endloop


    # ------------------------------------------------------
    # Sort endloops
    # ------------------------------------------------------

    with_jump = []
    no_jump = {}
        
    # Search the next address of each endloops
    for i, els in enumerate(endloop):
        all_jmp = True

        for el in els:
            queue = el[-1]
            inst = gph.nodes[queue][0]
            if not is_uncond_jump(inst):
                try:
                    # TODO
                    # is it possible to have a conditional jump here ?
                    # if true, need to check BRANCH_NEXT_JUMP
                    no_jump[i] = gph.link_out[queue][BRANCH_NEXT]
                except KeyError:
                    no_jump[i] = -1
                all_jmp = False

        if all_jmp:
            with_jump.append(i)

    # print("no jump ", end=""); print_dict(no_jump)
    # print("with jump ", end=""); print_list(with_jump)

    # paths which not finish with a jump need to be sorted
    endloop_sort = []
    while no_jump:
        for i in no_jump:
            head = endloop[i][0]
            nxt = no_jump[i]
            if nxt == -1 or nxt not in no_jump:
                endloop_sort.insert(0, i) 
                del no_jump[i]
                break

    # print_list(endloop_sort)

    # Recreate endloop
    new_endloop = []
    for i in with_jump:
        new_endloop.append(endloop[i])
        
    for i in endloop_sort:
        new_endloop.append(endloop[i])

    endloop = new_endloop
    # print_list(endloop)

    debug__("loop paths: ", end="")
    debug__(loop_paths)
    debug__("endloop: ", end="")
    debug__(endloop)

    return loop_paths, endloop


def is_in_paths(paths, addr):
    for p in paths:
        if index(p, addr) != -1:
            return True
    return False


def get_index_path(paths, addr):
    for k, p in enumerate(paths):
        if index(p, addr) != -1:
            return k
    return -1


def pop(paths):
    # Assume that all paths pop the same value
    for p in paths:
        val = p.pop(0)
    return val


def paths_goto_addr(paths, addr):
    debug__("goto endpoint %x" % addr)
    i = 0
    while i < len(paths):
        idx = index(paths[i], addr)
        paths[i] = [] if idx == -1 else paths[i][idx:]
        i += 1


def rm_empty_paths(paths):
    for i in reversed(range(len(paths))):
        if not paths[i]:
            del paths[i]


def cut_paths(paths, start, end):
    cut = []
    for p in paths:
        if not p:
            continue
        idx_s = index(p, start)
        if idx_s != -1:
            idx_e = index(p, end)
            if idx_e != -1:
                cut.append(p[idx_s:idx_e-1])
            else:
                cut.append(p[idx_s:])
    return cut


def get_ast_ifgoto(curr_loop, inst):
>>>>>>> 440d5c48
    nxt = gph.link_out[inst.address]

    c1 = paths.loop_contains(curr_loop_idx, nxt[BRANCH_NEXT])
    c2 = paths.loop_contains(curr_loop_idx, nxt[BRANCH_NEXT_JUMP])

    if c1 and c2:
        die("can't have a ifelse here     %x" % inst.address)

    # If the address of the jump is inside the loop, we
    # invert the conditions. example :
    #
    # jmp conditions
    # loop:
    #    code ...
    # conditions:
    #    cmp ...
    #    jg endloop
    #    cmp ...
    #    jne loop
    # endloop:
    #
    # Here the last jump point inside the loop. We want to
    # replace by this : 
    #
    # loop {
    #    cmp ...
    #    jg endloop
    #    cmp ...
    #    je endloop
    #    code ...
    # } # here there is an implicit jmp to loop
    # endloop:
    #

    cond_id = inst.id
    br = nxt[BRANCH_NEXT_JUMP]
    if c2:
        cond_id = invert_cond(cond_id)
        br = nxt[BRANCH_NEXT]

    return Ast_IfGoto(inst, cond_id, br)


def get_ast_branch(paths, curr_loop_idx=[], last_else=-1, endif=-1):
    ast = Ast_Branch()
    if_printed = False

    while 1:
        if paths.rm_empty_paths():
            break

        debug__("\nbranch %x     loop=%x" % (paths.first(), get_loop_start(curr_loop_idx)))
        debug__("nb paths %d" % len(paths.paths))
        paths.debug()

        # Stop on the first split or is_loop
        until, is_loop, is_ifelse = paths.head_last_common(curr_loop_idx)
        debug__("until %x   loop=%d   ifelse=%d" % (until, is_loop, is_ifelse))

        # Add code to the branch, and update paths
        # until == -1 if there is no common point at the begining
        last = -1
        while last != until:
            blk = gph.nodes[paths.first()]
            inst = blk[0] # first inst

            # Here if we have conditional jump, it's not a ifelse,
            # it's a condition for a loop. It will be replaced by a
            # goto. ifgoto are skipped by head_last_common.
            if is_cond_jump(inst):
                ast.add(get_ast_ifgoto(paths, curr_loop_idx, inst))
            else:
                ast.add(blk)

            last = paths.pop()

        if paths.rm_empty_paths():
            break

        if is_loop:
            # last_else == -1
            # -> we can't go to a same else inside a loop
            a, endpoint = get_ast_loop(paths, curr_loop_idx, -1, endif)
            ast.add(a)
        elif is_ifelse:
            a, endpoint = get_ast_ifelse(paths, curr_loop_idx, last_else, if_printed, endif)
            if_printed = isinstance(a, Ast_Ifelse)
            ast.add(a)
        else:
            endpoint = paths.first()

        if endpoint == -1:
            break

        paths.goto_addr(endpoint)

    return ast


# TODO move in class Paths
# Assume that the beginning of paths is the beginning of a loop
def paths_is_infinite(paths):
    for p in paths.paths:
        for addr in p:
            inst = gph.nodes[addr][0]
            if is_cond_jump(inst):
                nxt = gph.link_out[addr]
                if nxt[BRANCH_NEXT] not in paths or \
                   nxt[BRANCH_NEXT_JUMP] not in paths: \
                    return False
    return True


def get_ast_loop(paths, last_loop, last_else, endif):
    debug__("\nloop %x" % paths.first())
    paths.debug()
    ast = Ast_Loop()
    curr_loop_idx = paths.get_loops_idx()
    first_blk = gph.nodes[get_loop_start(curr_loop_idx)]

    if is_cond_jump(first_blk[0]):
        ast.add(get_ast_ifgoto(paths, curr_loop_idx, first_blk[0]))
    else:
        ast.add(first_blk)

    loop_paths, endloop = paths.extract_loop_paths(curr_loop_idx)

    # Checking if endloop == [] to determine if it's an 
    # infinite loop is not sufficient
    # tests/nestedloop2
    ast.set_infinite(paths_is_infinite(loop_paths))

    paths.pop()
    ast.add(get_ast_branch(loop_paths, curr_loop_idx, last_else))

    if not endloop:
        return ast, -1

    epilog = Ast_Branch()
    if len(endloop) > 1:
        epilog.add(Ast_Comment("warning not sure multi endloop is correct !!"))
        i = 1
        for el in endloop[:-1]:
            epilog.add(Ast_Comment("endloop " + str(i)))
            debug__("\nendloop " + str(i))
            epilog.add(get_ast_branch(el, last_loop, last_else))
            i += 1
        epilog.add(Ast_Comment("endloop " + str(i)))

        ast.set_epilog(epilog)

    return ast, endloop[-1].first()


def get_ast_ifelse(paths, curr_loop_idx, last_else, is_prev_andif, endif):
    debug__("\nifelse %x" % paths.first())
    debug__("last else %x" % last_else)
    addr = paths.pop()
    paths.rm_empty_paths()
    paths.debug()
    jump_inst = gph.nodes[addr][0]
    nxt = gph.link_out[addr]

    if_addr = nxt[BRANCH_NEXT]
    else_addr = nxt[BRANCH_NEXT_JUMP] if len(nxt) == 2 else -1

    # If endpoint == -1, it means we are in a sub-if and the endpoint 
    # is after. When we create_split, only address inside current
    # if and else are kept.
    endpoint = paths.first_common(curr_loop_idx, else_addr)
    debug__("endpoint %x" % endpoint)
    split, else_addr = paths.split(addr, endpoint)

    # is_prev_and_if : better output (tests/if5)
    #
    # example C file :
    #
    # if 1 {
    #   if 2 { 
    #     ...
    #   }
    #   if 3 {
    #     ...
    #   }
    # }
    #
    #
    # output without the is_prev_andif. This is correct, the andif is 
    # attached to the "if 1", but it's not very clear.
    #
    # if 1 {
    #   if 2 { 
    #     ...
    #   }
    #   and if 3
    #   ...
    # }
    #
    # output with the is_prev_andif :
    # Instead of the andif, we have the same code as the original.
    #

    # last_else allows to not repeat the else part when there are some 
    # and in the If. example :
    #
    # if (i > 0 && i == 1) {
    #     part 1
    # } else {
    #     part 2
    # }
    #
    #
    # output without this "optimization" :
    #
    # ...
    # if > {
    #     ...
    #     if == {
    #         part 1
    #     } else != {
    #         part 2
    #     }
    # } else <= {
    #     part 2
    # }
    # 
    #
    # output with "optimization" :
    #
    # ...
    # if > {
    #     ...
    #     and if ==    means that if the condition is false, goto else
    #     part 1
    # } else <= {
    #     part 2
    # }
    #

    if 1:
        if last_else != -1 and not is_prev_andif:
            # TODO not sure about endpoint == -1
            # tests/or4
            if if_addr == last_else and endpoint == -1:
                debug__("andif 1   %x   %x" % (if_addr, last_else))
                return (Ast_AndIf(jump_inst, jump_inst.id), else_addr)

            # print("---------- addr=%x    else=%x   last_else=%x   endif=%x  endpoint=%x" % (jump_inst.address, else_addr, last_else, endif, endpoint))

            # if else_addr == -1 or else_addr == last_else:
            if else_addr != -1 and (else_addr == last_else or else_addr == endif) or \
                    last_else == endif and endif == endpoint and endpoint != -1:
                debug__("andif 2   %x   %x" % (else_addr, last_else))
                endpoint = gph.link_out[addr][BRANCH_NEXT]
                return (Ast_AndIf(jump_inst, invert_cond(jump_inst.id)), endpoint)

    if else_addr == -1:
        else_addr = last_else

    a1 = get_ast_branch(split[BRANCH_NEXT_JUMP], curr_loop_idx, -1, endpoint)
    a2 = get_ast_branch(split[BRANCH_NEXT], curr_loop_idx, else_addr, endpoint)

    return (Ast_Ifelse(jump_inst, a1, a2), endpoint)



def generate_ast(graph):
    global gph
    gph = graph

    ast = get_ast_branch(Paths(gph.entry_point_addr))

    # Process ast

    search_local_vars(ast)
    fuse_cmp_if(ast)
    search_canary_plt() 

    if not lib.colors.nocolor:
        assign_colors(ast)

    return ast<|MERGE_RESOLUTION|>--- conflicted
+++ resolved
@@ -37,361 +37,7 @@
     return False
 
 
-
-<<<<<<< HEAD
 def get_ast_ifgoto(paths, curr_loop_idx, inst):
-=======
-            if is_cond_jump(gph.nodes[addr][0]):
-                nxt = gph.link_out[addr]
-                c1 = loop_contains(curr_loop, nxt[BRANCH_NEXT])
-                c2 = loop_contains(curr_loop, nxt[BRANCH_NEXT_JUMP])
-                if c1 and c2:
-                    return last, False, True
-
-            i += 1
-
-        k += 1
-        last = addr0
-
-    if len(paths) == 1:
-        return paths[0][-1], False, False
-
-    return last, False, False
-
-
-# Return True if the path is looping (it means that the next of the
-# last address is a loop)
-# 
-# If curr_loop is given :
-#       if the path is looping on the current loop, return False
-#       tests/if3
-def is_looping(path, curr_loop=None):
-    last = path[-1]
-
-    debug__("")
-    debug__(path)
-
-    if last not in gph.link_out:
-        debug__("false 1")
-        return False
-
-    if last not in last_addr_loop:
-        debug__("false 2")
-        return False
-
-    nxt = gph.link_out[last]
-
-    if nxt[BRANCH_NEXT] == curr_loop:
-        debug__("false 3")
-        return False
-
-    if len(nxt) == 2:
-        if nxt[BRANCH_NEXT_JUMP] == curr_loop:
-            debug__("false 4")
-            return False
-        
-    debug__("true")
-    return True
-
-
-def are_all_looping(paths, curr_loop, start, check_equal):
-    if check_equal:
-        for p in paths:
-            if p[0] == start and not is_looping(p, curr_loop):
-                return False
-    else:
-        for p in paths:
-            if p[0] != start and not is_looping(p, curr_loop):
-                return False
-    return True
-
-
-def first_common(paths, curr_loop, else_addr, start=0):
-    if len(paths) <= 1:
-        return -1
-
-    #
-    # if () { 
-    #   infiniteloop ...
-    # } else {
-    #   ...
-    # }
-    #
-    # can be simplified by : (the endpoint is the else-part)
-    #
-    # if () { 
-    #   infiniteloop ...
-    # }
-    # ...
-    #
-
-    all_looping_if = are_all_looping(paths, curr_loop, else_addr, False)
-    all_looping_else = are_all_looping(paths, curr_loop, else_addr, True)
-
-    if all_looping_if or all_looping_else:
-        debug__("all looping : if %d   else %d" % (all_looping_if, all_looping_else))
-        return else_addr
-
-    # Take a non looping-path as a reference :
-    # we want to search a common address between other paths
-    refpath = 0
-    i = 0
-    while i < len(paths):
-        if not is_looping(paths[i], curr_loop):
-            refpath = i
-            break
-        i += 1
-
-    # Compare
-
-    debug__("refpath %d" % refpath)
-
-    found = False
-    k = start
-    val = -1
-    while not found and k < len(paths[refpath]):
-        val = paths[refpath][k]
-        i = 0
-        found = True
-        while i < len(paths):
-            if i != refpath:
-                if not is_looping(paths[i], curr_loop):
-                    if index(paths[i], val, start) == -1:
-                        found = False
-                        break
-            i += 1
-        k += 1
-
-    # if paths[0][0] == 0x40051b:
-        # sys.exit(0)
-
-    if found:
-        return val
-    return -1
-
-
-# For a loop : check if the path need to be kept (the loop 
-# contains the path). For this we see the last address of the path.
-def keep_path(curr_loop, path):
-    last = path[-1]
-
-    if last not in gph.link_out:
-        return False
-
-    nxt = gph.link_out[last]
-
-    # may be a nested or current loop
-    n = nxt[BRANCH_NEXT]
-    if n == curr_loop or n in gph.nested_loops[curr_loop] or \
-          loop_contains(curr_loop, last):
-        return True
-
-    if len(nxt) == 1:
-        return False
-
-    n = nxt[BRANCH_NEXT_JUMP]
-    if n == curr_loop or n in gph.nested_loops[curr_loop] or \
-            loop_contains(curr_loop, last):
-        return True
-
-    return False
-
-
-def extract_loop_paths(paths):
-    # TODO optimize....
-
-    loop_paths = []
-    endloop = []
-    curr_loop = paths[0][0]
-
-    # ------------------------------------------------------
-    # Separation of loop-paths / endloops
-    # ------------------------------------------------------
-
-    for p in paths:
-        looping = False
-        if keep_path(curr_loop, p):
-            loop_paths.append(p)
-            looping = True
-        if not looping:
-            endloop.append(p)
-
-    # Finalize endloops
-    # Cut the path to get only the endloop
-    for i, el in enumerate(endloop):
-        for k, addr in enumerate(el):
-            if not is_in_paths(loop_paths, addr):
-                p = el[k:]
-                if p not in endloop:
-                    endloop[i] = p
-                else:
-                    endloop[i] = []
-                break
-
-    rm_empty_paths(endloop)
-
-
-    # ------------------------------------------------------
-    # Remove dupplicate code
-    # ------------------------------------------------------
-
-    common = {}
-
-    # Search dupplicate address
-    for path in endloop:
-        for addr in path:
-            for el in endloop:
-                if el[0] == path[0]:
-                    continue
-                idx = index(el, addr)
-                if idx != -1:
-                    common[addr] = True
-                    break
-
-    for dup in common:
-        for i, el in enumerate(endloop):
-            if el[0] == dup:
-                continue
-            idx = index(el, dup)
-            if idx != -1:
-                endloop[i] = el[:idx]
-
-    rm_empty_paths(endloop)
-
-
-    # ------------------------------------------------------
-    # Regroup paths if they start with the same addr
-    # ------------------------------------------------------
-
-    group_endloop = []
-    seen = {}
-
-    for el in endloop:
-        try:
-            idx = seen[el[0]]
-            group_endloop[idx].append(el)
-        except KeyError:
-            seen[el[0]] = len(group_endloop)
-            group_endloop.append([el])
-
-    endloop = group_endloop
-
-
-    # ------------------------------------------------------
-    # Sort endloops
-    # ------------------------------------------------------
-
-    with_jump = []
-    no_jump = {}
-        
-    # Search the next address of each endloops
-    for i, els in enumerate(endloop):
-        all_jmp = True
-
-        for el in els:
-            queue = el[-1]
-            inst = gph.nodes[queue][0]
-            if not is_uncond_jump(inst):
-                try:
-                    # TODO
-                    # is it possible to have a conditional jump here ?
-                    # if true, need to check BRANCH_NEXT_JUMP
-                    no_jump[i] = gph.link_out[queue][BRANCH_NEXT]
-                except KeyError:
-                    no_jump[i] = -1
-                all_jmp = False
-
-        if all_jmp:
-            with_jump.append(i)
-
-    # print("no jump ", end=""); print_dict(no_jump)
-    # print("with jump ", end=""); print_list(with_jump)
-
-    # paths which not finish with a jump need to be sorted
-    endloop_sort = []
-    while no_jump:
-        for i in no_jump:
-            head = endloop[i][0]
-            nxt = no_jump[i]
-            if nxt == -1 or nxt not in no_jump:
-                endloop_sort.insert(0, i) 
-                del no_jump[i]
-                break
-
-    # print_list(endloop_sort)
-
-    # Recreate endloop
-    new_endloop = []
-    for i in with_jump:
-        new_endloop.append(endloop[i])
-        
-    for i in endloop_sort:
-        new_endloop.append(endloop[i])
-
-    endloop = new_endloop
-    # print_list(endloop)
-
-    debug__("loop paths: ", end="")
-    debug__(loop_paths)
-    debug__("endloop: ", end="")
-    debug__(endloop)
-
-    return loop_paths, endloop
-
-
-def is_in_paths(paths, addr):
-    for p in paths:
-        if index(p, addr) != -1:
-            return True
-    return False
-
-
-def get_index_path(paths, addr):
-    for k, p in enumerate(paths):
-        if index(p, addr) != -1:
-            return k
-    return -1
-
-
-def pop(paths):
-    # Assume that all paths pop the same value
-    for p in paths:
-        val = p.pop(0)
-    return val
-
-
-def paths_goto_addr(paths, addr):
-    debug__("goto endpoint %x" % addr)
-    i = 0
-    while i < len(paths):
-        idx = index(paths[i], addr)
-        paths[i] = [] if idx == -1 else paths[i][idx:]
-        i += 1
-
-
-def rm_empty_paths(paths):
-    for i in reversed(range(len(paths))):
-        if not paths[i]:
-            del paths[i]
-
-
-def cut_paths(paths, start, end):
-    cut = []
-    for p in paths:
-        if not p:
-            continue
-        idx_s = index(p, start)
-        if idx_s != -1:
-            idx_e = index(p, end)
-            if idx_e != -1:
-                cut.append(p[idx_s:idx_e-1])
-            else:
-                cut.append(p[idx_s:])
-    return cut
-
-
-def get_ast_ifgoto(curr_loop, inst):
->>>>>>> 440d5c48
     nxt = gph.link_out[inst.address]
 
     c1 = paths.loop_contains(curr_loop_idx, nxt[BRANCH_NEXT])
