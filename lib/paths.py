#
# Reverse : reverse engineering for x86 binaries
# Copyright (C) 2015    Joel
#
# This program is free software: you can redistribute it and/or modify
# it under the terms of the GNU General Public License as published by
# the Free Software Foundation, either version 3 of the License, or
# (at your option) any later version.
#
# This program is distributed in the hope that it will be useful,
# but WITHOUT ANY WARRANTY; without even the implied warranty of
# MERCHANTABILITY or FITNESS FOR A PARTICULAR PURPOSE.    See the
# GNU General Public License for more details.
#
# You should have received a copy of the GNU General Public License
# along with this program.    If not, see <http://www.gnu.org/licenses/>.
#

import sys

import lib.utils
from lib.utils import (debug__, index, is_cond_jump, is_uncond_jump,
        BRANCH_NEXT, BRANCH_NEXT_JUMP, print_set, print_list, is_ret,
        print_dict)


gph = None




def get_loop_start(curr_loop_idx):
    if not curr_loop_idx:
        return -1
    return gph.loops[next(iter(curr_loop_idx))][0]


class Paths():
    def __init__(self):
        self.looping = {}  # key_path -> idx_loop
        self.paths = {}


    def __contains__(self, addr):
        return any(addr in p for p in self.paths.values())


    def __is_in_curr_loop(self, loop):
        # Assume that current paths is a loop
        curr_loop = self.first()

        if loop[0] != curr_loop:
            return False

        # Check if all address of loop are in paths
        if not all(addr in self for addr in loop):
            return False

        # Check if the loop is in the right order
        for p in self.paths.values():
            last_idx = -1
            for addr in loop:
                idx = index(p, addr)
                if idx == -1:
                    break
                elif idx < last_idx:
                    return False
                else:
                    last_idx = idx

        return True


    def get_loops_idx(self):
        return {k for k, l in enumerate(gph.loops) if self.__is_in_curr_loop(l)}


    def debug(self):
        if not lib.utils.dbg:
          return
        print("paths :", file=sys.stderr)
        for k, p in self.paths.items():
            print(k, ": ", end="", file=sys.stderr)
            print_list(p)
                
        print("looping : ", end="", file=sys.stderr)
        print(self.looping, file=sys.stderr)
        print()


    def __is_looping(self, key_path, curr_loop_idx):
        if key_path not in self.looping:
            return False
        l_idx = self.looping[key_path]
        if l_idx not in curr_loop_idx:
            return True
        # If it's a loop but on the current, return False and keep the path
        return False


    def __enter_new_loop(self, curr_loop_idx, key_path, k):
        addr = self.paths[key_path][k]
        is_loop = key_path not in self.looping

        # TODO not sure
        # tests/gotoinloop{6,7}
        if addr in gph.marked_addr:
            if not curr_loop_idx or is_loop:
                return False, True

        if is_loop:
            return False, False

        l_idx = self.looping[key_path]
        if addr != gph.loops[l_idx][0]:
            return False, False

        # TODO check if all conditions are really necessary
        if addr in gph.marked_addr: # and \
                # l_idx in gph.marked:
                # and \
                # l_idx in gph.equiv and \
                # gph.equiv[l_idx] not in curr_loop_idx:
            return False, True

        return True, False


    def are_all_looping(self, start, check_equal, curr_loop_idx):
        # TODO check len looping == len paths ?
        if check_equal:
            for k in self.paths:
                if self.paths[k][0] == start and \
                        not self.__is_looping(k, curr_loop_idx):
                    return False
        else:
            for k in self.paths:
                if self.paths[k][0] != start and \
                        not self.__is_looping(k, curr_loop_idx):
                    return False
        return True


    def add(self, key_path, new_path, loop_idx=-1):
        self.paths[key_path] = new_path
        if loop_idx != -1:
            self.looping[key_path] = loop_idx


    def __get_loop_idx(self, k):
        return self.looping.get(k, -1)


    def pop(self):
        # Assume that all paths pop the same value
        vals = set(p.pop(0) for p in self.paths.values())
        assert len(vals) == 1
        return next(iter(vals))


    def __del_path(self, k):
        del self.paths[k]
        if k in self.looping:
            del self.looping[k]
        return


    def rm_empty_paths(self):
        to_remove = [k for k, p in self.paths.items() if not p]
        for k in to_remove:
            self.__del_path(k)
        return len(self.paths) == 0


    def __longuest_path(self):
        key = 0
        max_len = 0
        for k, p in self.paths.items():
            if len(p) > max_len:
                max_len = len(p)
                key = k
        return key


    # Returns tuple :
    #
    # until_address : found common address until this value
    # is_loop (bool) : stopped on a begining loop
    # is_ifelse (bool) : stopped on a ifelse (found two differents address on paths)
    # force_stop_addr : return the address we have stopped the algorithm
    #
    def head_last_common(self, curr_loop_idx):
        # The path used as a reference (each value of this path is
        # compared all others paths). We need the longest, otherwise
        # if we have a too smal path, we can stop too early.
        # tests/nestedloop3
        refpath = self.__longuest_path()

        last = -1

        for i in range(len(self.paths[refpath])):
            addr0 = self.paths[refpath][i]

            is_loop, force_stop = self.__enter_new_loop(curr_loop_idx, refpath, i)
            if is_loop or force_stop:
                return last, is_loop, False, (force_stop and addr0)

            # Check addr0
            if is_cond_jump(gph.nodes[addr0][0]):
                nxt = gph.link_out[addr0]
                c1 = self.loop_contains(curr_loop_idx, nxt[BRANCH_NEXT])
                c2 = self.loop_contains(curr_loop_idx, nxt[BRANCH_NEXT_JUMP])
                if c1 and c2:
                    return last, False, True, 0


            # Compare with other paths
            for k, p in self.paths.items():
                if k == refpath:
                    continue

                if index(p, addr0) == -1:
                    return last, False, False, 0

                addr = p[i]

                is_loop, force_stop = self.__enter_new_loop(curr_loop_idx, k, i)
                if is_loop or force_stop:
                    return last, is_loop, False, force_stop and addr

                # much faster than: is_cond_jump(gph.nodes[addr][0])
                if addr in gph.link_out:
                    nxt = gph.link_out[addr]
                    if len(nxt) == 2:
                        c1 = self.loop_contains(curr_loop_idx, nxt[BRANCH_NEXT])
                        c2 = self.loop_contains(curr_loop_idx, nxt[BRANCH_NEXT_JUMP])
                        if c1 and c2:
                            return last, False, True, 0

            last = addr0

        # We have to test here, because we can stop before with a loop
        # or a ifelse.
        if len(self.paths) == 1:
            p = next(iter(self.paths.values()))
            return p[-1], False, False, 0

        return last, False, False, 0


    def first_common_ifelse(self, curr_loop_idx, else_addr):
        if len(self.paths) <= 1:
            return -1

        #
        # if () { 
        #   infiniteloop ...
        # } else {
        #   ...
        # }
        #
        # can be simplified by : (the endpoint is the else-part)
        #
        # if () { 
        #   infiniteloop ...
        # }
        # ...
        #

        all_looping_if = self.are_all_looping(else_addr, False, curr_loop_idx)
        all_looping_else = self.are_all_looping(else_addr, True, curr_loop_idx)

        if all_looping_if or all_looping_else:
            return else_addr

        return self.first_common(curr_loop_idx)


    def first_common(self, curr_loop_idx):
        # Take a non looping-path as a reference :
        # we want to search a common address between other paths
        refpath = -1
        for k in self.paths:
            if not self.__is_looping(k, curr_loop_idx):
                refpath = k
                break

        if refpath == -1:
            return -1

        # Compare refpath with other paths

        for val in self.paths[refpath]:
            found = True
            is_enter = False
<<<<<<< HEAD
            for k, p in self.paths.items():
                if k != refpath and not self.__is_looping(k, curr_loop_idx):
                    is_enter = True
                    if index(p, val) == -1:
=======
            for k in self.paths:
                if k != refpath and not self.__is_looping(k, curr_loop_idx):
                    is_enter = True
                    if val not in self.paths[k]:
>>>>>>> d9e9a103
                        found = False
                        break

            if found and is_enter:
                return val

        return -1


    def split(self, ifaddr, endpoint):
        nxt = gph.link_out[ifaddr]
        split = [Paths(), Paths()]
        else_addr = -1
        for k, p in self.paths.items():
            if p:
                if p[0] == nxt[BRANCH_NEXT]:
                    br = BRANCH_NEXT
                else:
                    br = BRANCH_NEXT_JUMP
                    else_addr = nxt[BRANCH_NEXT_JUMP]
                # idx == -1 means :
                # - p is looping so there is no endpoint with some other paths
                # - endpoint == -1
                idx = index(p, endpoint)
                if idx == -1:
                    split[br].add(k, p, self.__get_loop_idx(k))
                else:
                    split[br].add(k, p[:idx])
        return split, else_addr


    def goto_addr(self, addr):
        for k, p in self.paths.items():
            idx = index(p, addr)
            self.paths[k] = [] if idx == -1 else p[idx:]


    def first(self):
        p = next(iter(self.paths.values()))
        return p[0]


    def loop_contains(self, loop_start_idx, addr):
        if not loop_start_idx:
            return True
        return any(addr in gph.loops[i] for i in loop_start_idx)
                    

    # For a loop : check if the path need to be kept (the loop 
    # contains the path). For this we see the last address of the path.
    # Otherwise it's an endloop
    def __keep_path(self, curr_loop_idx, path, key_path):
        last = path[-1]

        if self.loop_contains(curr_loop_idx, last):
            return True, False

        if key_path not in self.looping:
            return False, False

        l_idx = self.looping[key_path]

        if l_idx in curr_loop_idx:
            return True, False

        for i in curr_loop_idx:
            if l_idx in gph.nested_loops_idx[i]:
                return True, False

        if l_idx in gph.marked:
            return False, True

        return False, False


    # Returns :
    # loop_paths (Paths), endloop (list(Paths)), address_endloops
    def extract_loop_paths(self, curr_loop_idx, last_loop_idx, endif):
        # TODO optimize....

        loop_paths = Paths()
        tmp_endloops = Paths()


        # ------------------------------------------------------
        # Distinction of loop-paths / endloops
        # ------------------------------------------------------

        for k, p in self.paths.items():
            keep, ignore =  self.__keep_path(curr_loop_idx, p, k)
            if not ignore:
                if keep:
                    loop_paths.add(k, p, self.__get_loop_idx(k))
                else:
                    tmp_endloops.add(k, p, self.__get_loop_idx(k))

        # Remove the beginning of the loop to get only the endloop
        for k, el in tmp_endloops.paths.items():
            for i, addr in enumerate(el):
                if addr not in loop_paths:
                    p = el[i:]
                    if not p in tmp_endloops.paths.values():
                        tmp_endloops.paths[k] = p
                    else:
                        tmp_endloops.paths[k] = []
                    break

        tmp_endloops.rm_empty_paths()


        # ------------------------------------------------------
        # Regroup paths if they start with the same addr
        # ------------------------------------------------------

        grp_endloops = {}

        for k, el in tmp_endloops.paths.items():
            if el[0] not in grp_endloops:
                grp_endloops[el[0]] = Paths()

            grp_endloops[el[0]].add(k, el, tmp_endloops.__get_loop_idx(k))


        # ------------------------------------------------------
        # Just store the beginning of each endloop. It will
        # be returned by the function. We need it for printing
        # a comment "endloop NUMBER". Later we add more endloops
        # due to common endpoints.
        # ------------------------------------------------------

<<<<<<< HEAD
        endloops_start = {ad for ad in grp_endloops}
        # debug__("endloops_start")
        # debug__(endloops_start)
=======
                    # Update looping : if we cut the end of a loop-path, the
                    # loop is broken, so we don't mark the loop as a path.
                    if idx != len(el)-1 and k in endloops.looping:
                        del endloops.looping[k]
>>>>>>> d9e9a103


        if len(grp_endloops) <= 1:
            return loop_paths, list(grp_endloops.values()), endloops_start


        # ------------------------------------------------------
        # Endpoints bruteforce between all paths
        # Searching an endpoint is used to avoid common address
        # between two paths. A path will be cut at this endpoint.
        # ------------------------------------------------------

        def search_first_common(loops_idx, p1, p2):
            # TODO hack...
            if p1.are_all_looping(-1, False, loops_idx) or \
                p2.are_all_looping(-1, False, loops_idx):
                return -1
            # TODO optimize
            tmp = Paths()
            tmp.paths.update(p1.paths)
            tmp.paths.update(p2.paths)
            tmp.looping.update(p1.looping)
            tmp.looping.update(p2.looping)
            return tmp.first_common(loops_idx)

        def has_next(g, n):
            for k, p in g.paths.items():
                nxt = gph.link_out[p[-1]]
                if len(nxt) == 1 and nxt[BRANCH_NEXT] == n:
                    return True
            return False


        grp2_keys = set(grp_endloops.keys())
        all_endpoints = {}
        endpoints_between = {}

        for ad1, els1 in grp_endloops.items():
            # Optimization to not compare twice two sets (for
            # example g1 with g2 g2 with g1).
            grp2_keys.remove(ad1) 

            for ad2 in grp2_keys:
                els2 = grp_endloops[ad2]

                endpoint = search_first_common(last_loop_idx, els1, els2)
                # print("endpoint: ", hex(ad1), hex(ad2), "=", hex(endpoint))

                if endpoint != -1:
                    if endpoint not in all_endpoints:
                        all_endpoints[endpoint] = set()
                    all_endpoints[endpoint].add(ad1)
                    all_endpoints[endpoint].add(ad2)


        # If we have all endloops at the end of an if, there will
        # be no endpoints between them (the endpoints is outside)
        # So check all groups if the next is the "endif".
        if endif != -1 and endif not in grp_endloops:
            # Add a fake group
            for ad, els in grp_endloops.items():
                if has_next(els, endif):
                    if endif not in all_endpoints:
                        all_endpoints[endif] = set()
                    all_endpoints[endif].add(ad)

            grp_endloops[endif] = Paths()
            grp_endloops[endif].paths[-1] = [endif]


        # ------------------------------------------------------
        # Compute endpoints dependencies
        # A path can contains multiple endpoints with multiple
        # paths. So we need to check which endpoint is the first.
        # ------------------------------------------------------

        depends_on = {}
        rev_depends_on = {}
        edp2_keys = list(all_endpoints.keys())

        has_no_dep = set(all_endpoints.keys())

        for edp1, adset1 in all_endpoints.items():
            # Optimization to not compare twice two sets
            edp2_keys.remove(edp1)

            for edp2 in edp2_keys:
                adset2 = all_endpoints[edp2]

                if adset1.issubset(adset2):
                    all_endpoints[edp2] -= adset1

                    if edp1 not in rev_depends_on:
                        rev_depends_on[edp1] = {edp2}
                    else:
                        rev_depends_on[edp1].add(edp2)

                    if edp2 in has_no_dep:
                        has_no_dep.remove(edp2)

                elif adset2.issubset(adset1):
                    all_endpoints[edp1] -= adset2

                    if edp2 not in rev_depends_on:
                        rev_depends_on[edp2] = {edp1}
                    else:
                        rev_depends_on[edp2].add(edp1)

                    if edp1 in has_no_dep:
                        has_no_dep.remove(edp1)

        # Now remove indirect dependencies
        # For example if we have : e1 -> e2 -> e3
        # e1 has a dependence inverse with [e2,e3]
        # Here we just want to keep e2.
        e2_keys = list(rev_depends_on.keys())
        for e1, s1 in rev_depends_on.items():
            # Optimization to not compare twice two sets
            e2_keys.remove(e1)
            for e2 in e2_keys:
                s2 = rev_depends_on[e2]
                if s1.issubset(s2):
                    rev_depends_on[e2] -= s1
                elif s2.issubset(s1):
                    rev_depends_on[e1] -= s2

        # debug__("all_endpoints   endpoint: address")
        # debug__(all_endpoints)
        # debug__("endpoints without dependencies")
        # debug__(has_no_dep)
        # debug__("rev_depends_on")
        # debug__(rev_depends_on)


        # ------------------------------------------------------
        # Search which endpoints we must see first. A path can
        # contains multiple endpoint with other paths.
        # ------------------------------------------------------

        endpoints_sort = []
        seen = set()

        def rec(e):
            endpoints_sort.append(e)
            seen.add(e)
            if e not in rev_depends_on:
                return
            for rev_e in rev_depends_on[e]:
                if rev_e not in seen:
                    rec(rev_e)

        for e in has_no_dep:
            rec(e)

        # debug__("endpoints_sort")
        # debug__(endpoints_sort)


        # ------------------------------------------------------
        # Cut paths to avoid dupplicate code and create new
        # groups. Paths are cut at each endpoints.
        # ------------------------------------------------------

        prev_cut_idx = {}
        for k in tmp_endloops.paths:
            prev_cut_idx[k] = 0

        # Function to cut each path of the group g. Because we can
        # have multiple endpoints in one path, prev_cut_idx is used 
        # to store the last index of the previous endpoint.
        # All paths are cut like this : [prev_cut_idx:endpoint]
        # or [index(force_start_e):next_endpoint]
        def cut_path(g, e, force_start_e=-1):
            els = grp_endloops[g]
            newp = Paths()
            all_finish_by_jump = True

            for k, p in els.paths.items():

                if force_start_e != -1:
                    start = index(p, force_start_e)
                else:
                    start = prev_cut_idx[k]

                stop = -1 if e == -1 else index(p, e)
                if stop == -1: 
                    stop = len(p)

                if force_start_e == -1:
                    prev_cut_idx[k] = start

                loop_idx = -1
                if stop == len(p):
                    loop_idx = els.__get_loop_idx(k)

                if start == 0 and stop == len(p):
                    p2 = p
                else:
                    p2 = p[start:stop]

                if not p2:
                    continue

                newp.add(k, p2, loop_idx)

                # If it's an internal loop, we don't have to check
                # if the last instruction is a jump.
                if els.__is_looping(k, last_loop_idx):
                    continue

                # Check if the last instruction is a jump and
                # go to the endpoint.
                if p[stop-1] in gph.link_out:
                    nxt = gph.link_out[p[stop-1]]
                    # if not(len(nxt) == 1 and is_uncond_jump(gph.nodes[p[stop-1]][0]) and
                            # nxt[BRANCH_NEXT] == e or \
                            # len(nxt) == 2 and nxt[BRANCH_NEXT_JUMP] == e):
                    if not(len(nxt) == 1 and \
                            is_uncond_jump(gph.nodes[p[stop-1]][0]) and \
                            nxt[BRANCH_NEXT] == e):
                        all_finish_by_jump = False
                else:
                    # It's a return, there is nothing after. It must be
                    # in the future dict 'next_no_jump'.
                    all_finish_by_jump = False

            return newp, all_finish_by_jump


        # List of group-Paths. All paths have a jump at the end.
        with_jump = []

        # Contains the next address of a group. These groups
        # must be sorted.
        next_no_jump = {} # group_addr -> next_address
        saved_paths = {}  # group_addr -> Paths

        seen_endloops = set()

        # All groups are recreated. They are copied to saved_paths
        # or with_jump.

        for i, e in enumerate(endpoints_sort):

            # Cut paths to get the beginning of the endpoint until
            # the end or the next endpoint.

            # Check if the next endpoint is a dependence of the
            # current. It means that these two endpoints are in
            # a same group.
            next_e = -1
            if i+1 < len(endpoints_sort):
                tmp_e = endpoints_sort[i+1]
                if e in rev_depends_on and tmp_e in rev_depends_on[e]:
                    next_e = tmp_e

            if e in grp_endloops:
                # TODO optimize by avoiding the copy of
                # grp_endloops[e] if next_e == -1
                # -> until the end
                newp, all_finish_by_jump = cut_path(e, next_e, force_start_e=e)
                seen_endloops.add(e)
            else:
                # Take one group it doesn't matter which one is it
                # If one group contains the endpoint e, all paths must
                # be in g.
                g = next(iter(all_endpoints[e]))

                # TODO optimize by avoiding the copy of
                # grp_endloops[e] if next_e == -1
                # -> until the end
                newp, all_finish_by_jump = cut_path(g, next_e, force_start_e=e)
                seen_endloops.add(g)

            if all_finish_by_jump:
                # print("4 ---->", hex(newp.first()), hex(e), hex(next_e))
                with_jump.append(newp)
            else:
                # print("3 ---->", hex(newp.first()), hex(e), hex(next_e))
                next_no_jump[e] = next_e
                saved_paths[e] = newp


            # Now cut all paths until the endpoint. If a previous
            # endpoints was in the group, we start to cut at this
            # one (see prev_cut_idx).
            for g in all_endpoints[e]:
                # This prevent to not dupplicate endpoints which are at
                # the same time the beginning of a group.
                if g != e:
                    newp, all_finish_by_jump = cut_path(g, e)
                    if all_finish_by_jump:
                        # print("2 ---->", hex(newp.first()), hex(e))
                        with_jump.append(newp)
                    else:
                        # print("1 ---->", hex(newp.first()), hex(e))
                        head = newp.first()
                        next_no_jump[head] = e
                        saved_paths[head] = newp
                    seen_endloops.add(g)


        # ------------------------------------------------------
        # Sort endloops.
        # ------------------------------------------------------

        list_grp_endloops = []

        # It's possible that a path have no endpoints with others.
        # For example if we have an infinite loop in the loop.
        # Or if these paths are at the end of an if (tests/server).

        # debug__(endloops_start)
        # debug__(seen_endloops)

        other_paths = endloops_start - seen_endloops
        for ad in other_paths:
            list_grp_endloops.append(grp_endloops[ad])
            
        # Because all these paths finish with a jump, the order
        # is not important.
        for els in with_jump:
            if len(els.paths) > 0:
                list_grp_endloops.append(els)


        # Now we must order these paths. They have a direct access to
        # the next group (no jump), so must sort them.
        endloops_sort = []

        # Just for a better output, we sort the addresses. We want that
        # the last endloop is the "real last". get_ast_loop will return
        # endloops[-1]. We assume that the last in no_dep has the longuest
        # path than the first one.
        el_with_dep = {n for n in next_no_jump.values() if n != -1}
        el_no_dep = list(next_no_jump.keys() - el_with_dep)
        el_no_dep.sort()
            
        # debug__(el_no_dep)
        # debug__(next_no_jump)

        for ad in el_no_dep:
            n = ad
            while n != -1:
                if n != endif:
                    endloops_sort.append(n)
                n = next_no_jump[n]

        # debug__(endloops_sort)

        for ad in endloops_sort:
            list_grp_endloops.append(saved_paths[ad])

        return loop_paths, list_grp_endloops, endloops_start<|MERGE_RESOLUTION|>--- conflicted
+++ resolved
@@ -293,17 +293,10 @@
         for val in self.paths[refpath]:
             found = True
             is_enter = False
-<<<<<<< HEAD
-            for k, p in self.paths.items():
-                if k != refpath and not self.__is_looping(k, curr_loop_idx):
-                    is_enter = True
-                    if index(p, val) == -1:
-=======
             for k in self.paths:
                 if k != refpath and not self.__is_looping(k, curr_loop_idx):
                     is_enter = True
                     if val not in self.paths[k]:
->>>>>>> d9e9a103
                         found = False
                         break
 
@@ -434,16 +427,9 @@
         # due to common endpoints.
         # ------------------------------------------------------
 
-<<<<<<< HEAD
         endloops_start = {ad for ad in grp_endloops}
         # debug__("endloops_start")
         # debug__(endloops_start)
-=======
-                    # Update looping : if we cut the end of a loop-path, the
-                    # loop is broken, so we don't mark the loop as a path.
-                    if idx != len(el)-1 and k in endloops.looping:
-                        del endloops.looping[k]
->>>>>>> d9e9a103
 
 
         if len(grp_endloops) <= 1:
